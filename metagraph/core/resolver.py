"""A Resolver manages a collection of plugins, resolves types, and dispatches
to concrete algorithms.

"""
from functools import partial, reduce
import inspect
<<<<<<< HEAD
import collections
=======
import warnings
>>>>>>> 71741bb7
from collections import defaultdict
from typing import List, Tuple, Set, Dict, DefaultDict, Callable, Optional, Any, Union
from .plugin import (
    AbstractType,
    ConcreteType,
    Wrapper,
    Translator,
    AbstractAlgorithm,
    ConcreteAlgorithm,
)
from .planning import MultiStepTranslator, AlgorithmPlan
from .entrypoints import load_plugins
from metagraph import config
from metagraph.types import NodeID
import numpy as np


class ResolveFailureError(Exception):
    pass


class NamespaceError(Exception):
    pass


class AlgorithmWarning(Warning):
    pass


class Namespace:
    """Helper class to construct arbitrary nested namespaces of objects on the fly.

    Objects are registered with their full dotted attribute path, and the appropriate
    nested namespace object structure is automatically constructed as needed.  There
    is no removal mechanism.
    """

    def __init__(self):
        self._registered = set()

    def _register(self, path: str, obj):
        parts = path.split(".")
        name = parts[0]
        self._registered.add(name)
        if len(parts) == 1:
            if hasattr(self, name):
                raise NamespaceError(f"Name already registered: {name}")
            setattr(self, name, obj)
        else:
            if not hasattr(self, name):
                setattr(self, name, Namespace())
            getattr(self, name)._register(".".join(parts[1:]), obj)

    def __dir__(self):
        return self._registered


class PlanNamespace:
    """
    Mimics the resolver, but instead of performing real work, it prints the steps that would
    be taken by the resolver when translating or calling algorithms
    """

    def __init__(self, resolver):
        self._resolver = resolver
        self.algos = Namespace()

    def translate(self, value, dst_type, **props):
        """
        Print the steps taken to go from type of value to dst_type
        """
        src_type = self._resolver.typeclass_of(value)
        translator = MultiStepTranslator.find_translation(
            self._resolver, src_type, dst_type
        )
        if translator is None:
            print(
                f"No translation path found for {src_type.__name__} -> {dst_type.__name__}"
            )
        else:
            translator.display()

    def call_algorithm(self, algo_name: str, *args, **kwargs):
        valid_algos = self._resolver.find_algorithm_solutions(
            algo_name, *args, **kwargs
        )
        if not valid_algos:
            abstract_algo = self._resolver.abstract_algorithms[algo_name]
            sig = abstract_algo.__signature__
            bound_args = sig.bind(*args, **kwargs)
            bound_args.apply_defaults()
            print(
                f'No concrete algorithm for "{algo_name}" can be satisfied for the given inputs'
            )
            for key, val in bound_args.arguments.items():
                print(f"{key} : {val.__class__.__name__}")
            print("-" * len(abstract_algo.__name__))
            print(abstract_algo.__name__)
            Dispatcher(self._resolver, algo_name).signatures
        else:
            # choose the solutions requiring the fewest translations
            algo = valid_algos[0]
            return algo.display()

    @property
    def abstract_algorithms(self):
        return self._resolver.abstract_algorithms


class Resolver:
    """Manages a collection of plugins (types, translators, and algorithms).

    Provides utilities to resolve the types of objects, select translators,
    and dispatch to concrete algorithms based on type matching.
    """

    def __init__(self):
        self.abstract_types: Set[AbstractType] = set()
        self.concrete_types: Set[ConcreteType] = set()
        self.translators: Dict[Tuple[ConcreteType, ConcreteType], Translator] = {}

        # map abstract name to instance of abstract algorithm
        self.abstract_algorithms: Dict[str, AbstractAlgorithm] = {}
        self.abstract_algorithm_versions: Dict[str, Dict[int, AbstractAlgorithm]] = {}

        # map abstract name to set of concrete instances
        self.concrete_algorithms: DefaultDict[
            str, Set[ConcreteAlgorithm]
        ] = defaultdict(set)

        # map python classes to concrete types
        self.class_to_concrete: Dict[type, ConcreteType] = {}

        # translation graph matrices
        # Single-sourch shortest path matrix and predecessor matrix from scipy.sparse.csgraph.dijkstra
        # Stored result is (concrete_types list, concrete_types lookup, sssp_matrix, predecessors_matrix)
        self.translation_matrices: Dict[
            AbstractType,
            Tuple[List[ConcreteType], Dict[ConcreteType, int], np.ndarray, np.ndarray],
        ] = {}

        self.algos = Namespace()
        self.wrappers = Namespace()
        self.types = Namespace()

        self.plugins = Namespace()

        self.plan = PlanNamespace(self)

    def register(self, plugins_by_name):
        """Register plugins for use with this resolver.

        Plugins will be processed in category order (see function signature)
        to ensure that abstract types are registered before concrete types,
        concrete types before translators, and so on.

        This function may be called multiple times to add additional plugins
        at any time.  Plugins cannot be removed. A plugin name may only be registered once.
        """
        plugin_attribute_names = (
            "abstract_types",
            "concrete_types",
            "wrappers",
            "translators",
            "abstract_algorithms",
            "concrete_algorithms",
        )
        all_plugin_attribute_sets_by_name = {
            plugin_attribute_name: {
                plugin_attribute_value
                for plugin in plugins_by_name.values()
                for plugin_attribute_value in plugin.get(plugin_attribute_name, set())
            }
            for plugin_attribute_name in plugin_attribute_names
        }
        self._register_plugin_attributes_in_tree(
            self, **all_plugin_attribute_sets_by_name
        )

        for plugin_name, plugin in plugins_by_name.items():
            if not plugin_name.isidentifier():
                raise ValueError(f"{repr(plugin_name)} is not a valid plugin name.")
            if hasattr(self.plugins, plugin_name):
                raise ValueError(f"{plugin_name} already registered.")
            self.plugins._register(plugin_name, Namespace())
            plugin_namespace = getattr(self.plugins, plugin_name)
            plugin_namespace._register("abstract_types", set())
            plugin_namespace._register("concrete_types", set())
            plugin_namespace._register("translators", {})
            plugin_namespace._register("abstract_algorithms", {})
            plugin_namespace._register("abstract_algorithm_versions", {})
            plugin_namespace._register("concrete_algorithms", defaultdict(set))
            plugin_namespace._register("algos", Namespace())
            plugin_namespace._register("wrappers", Namespace())
            plugin_namespace._register("types", Namespace())

            plugin_attribute_sets_by_name = {
                plugin_attribute_name: {
                    plugin_attribute_value
                    for plugin_attribute_value in plugin.get(
                        plugin_attribute_name, set()
                    )
                }
                for plugin_attribute_name in plugin_attribute_names
            }
            self._register_plugin_attributes_in_tree(
                plugin_namespace,
                **plugin_attribute_sets_by_name,
                plugin_name=plugin_name,
            )

        return

    def _register_plugin_attributes_in_tree(
        self,
        tree: Union["Resolver", Namespace],
        abstract_types: Set[AbstractType] = set(),
        concrete_types: Set[ConcreteType] = set(),
        wrappers: Set[Wrapper] = set(),
        translators: Set[Translator] = set(),
        abstract_algorithms: Set[AbstractAlgorithm] = set(),
        concrete_algorithms: Set[ConcreteAlgorithm] = set(),
        plugin_name: Optional[str] = None,
    ):
        tree_is_resolver = self is tree
        tree_is_plugin = plugin_name is not None
        if not (tree_is_resolver or tree_is_plugin):
            raise ValueError("{tree} not known to be the resolver or a plugin.")

        for at in abstract_types:
            if tree_is_resolver and at in self.abstract_types:
                raise ValueError(f"abstract type {at.__qualname__} already exists")
            tree.abstract_types.add(at)

        if tree_is_resolver:
            # Validate unambiguous_subcomponents are registered and have sufficient properties
            # (must be done after all abstract types have been added above)
            for at in abstract_types:
                for usub in at.unambiguous_subcomponents:
                    if usub not in tree.abstract_types:
                        raise KeyError(
                            f"unambiguous subcomponent {usub.__qualname__} has not been registered"
                        )
                    missing_props = set(usub.properties) - set(at.properties)
                    if missing_props:
                        raise ValueError(
                            f"unambiguous subcomponent {usub.__qualname__} has additional properties beyond {at.__qualname__}"
                        )

        # Let concrete type associated with each wrapper be handled by concrete_types list
        concrete_types = set(
            concrete_types
        )  # copy; don't mutate original since we extend this set
        for wr in wrappers:
            # Wrappers without .Type had `register=False` and should not be registered
            if not hasattr(wr, "Type"):
                continue
            # Otherwise, register both the concrete type and the wrapper
            concrete_types.add(wr.Type)
            # Make wrappers available via resolver.wrappers.<abstract name>.<wrapper name>
            path = f"{wr.Type.abstract.__name__}.{wr.__name__}"
            tree.wrappers._register(path, wr)

        if tree_is_resolver and len(concrete_types) > 0:
            self.translation_matrices.clear()  # Force a rebuild with new concrete types
        for ct in concrete_types:
            name = ct.__qualname__
            # ct.abstract cannot be None due to ConcreteType.__init_subclass__
            if tree_is_resolver:
                if ct.abstract not in self.abstract_types:
                    abstract_name = ct.abstract.__qualname__
                    raise ValueError(
                        f"concrete type {name} has unregistered abstract type {abstract_name}"
                    )
                if ct.value_type in self.class_to_concrete:
                    raise ValueError(
                        f"Python class '{ct.value_type}' already has a registered concrete type: {self.class_to_concrete[ct.value_type]}"
                    )
                if ct.value_type is not None:
                    self.class_to_concrete[ct.value_type] = ct

            tree.concrete_types.add(ct)

            # Make types available via resolver.types.<abstract name>.<concrete name>
            path = f"{ct.abstract.__name__}.{ct.__name__}"
            tree.types._register(path, ct)

        if tree_is_resolver and len(translators) > 0:
            # Wipe out existing translation matrices (if any)
            self.translation_matrices = {}

        for tr in translators:
            signature = inspect.signature(tr.func)
            src_type = next(iter(signature.parameters.values())).annotation
            src_type = self.class_to_concrete.get(src_type, src_type)
            dst_type = signature.return_annotation
            dst_type = self.class_to_concrete.get(dst_type, dst_type)
            # Verify types are registered
            if src_type not in self.concrete_types:
                raise ValueError(
                    f"translator source type {src_type.__qualname__} has not been registered"
                )
            if dst_type not in self.concrete_types:
                raise ValueError(
                    f"translator destination type {dst_type.__qualname__} has not been registered"
                )
            # Verify translation is allowed
            if src_type.abstract != dst_type.abstract:
                # Check if dst is unambiguous subcomponent of src
                if dst_type.abstract not in src_type.abstract.unambiguous_subcomponents:
                    raise ValueError(
                        f"Translator {tr.func.__name__} must convert between concrete types of same abstract type"
                    )
            tree.translators[(src_type, dst_type)] = tr

        for aa in abstract_algorithms:
            aa = self._normalize_abstract_algorithm_signature(aa)
            if aa.name not in tree.abstract_algorithm_versions:
                tree.abstract_algorithm_versions[aa.name] = {aa.version: aa}
                tree.abstract_algorithms[aa.name] = aa
                if tree_is_resolver:
                    self.algos._register(aa.name, Dispatcher(self, aa.name))
                    self.plan.algos._register(aa.name, Dispatcher(self.plan, aa.name))
            else:
                if (
                    tree_is_resolver
                    and aa.version in tree.abstract_algorithm_versions[aa.name]
                ):
                    raise ValueError(
                        f"abstract algorithm {aa.name} with version {aa.version} already exists"
                    )
                tree.abstract_algorithm_versions[aa.name][aa.version] = aa
                if aa.version > tree.abstract_algorithms[aa.name].version:
                    tree.abstract_algorithms[aa.name] = aa

        latest_concrete_versions = defaultdict(int)
        for ca in concrete_algorithms:
            if tree_is_resolver:
                abstract = self.abstract_algorithms.get(ca.abstract_name)
                if abstract is None:
                    raise ValueError(
                        f"concrete algorithm {ca.func.__module__}.{ca.func.__qualname__} "
                        f"implements unregistered abstract algorithm {ca.abstract_name}"
                    )
                if ca.version not in self.abstract_algorithm_versions[ca.abstract_name]:
                    action = config["core.algorithm.unknown_concrete_version"]
                    abstract_versions = ", ".join(
                        map(
                            str,
                            sorted(self.abstract_algorithm_versions[ca.abstract_name]),
                        )
                    )
                    message = (
                        f"concrete algorithm {ca.func.__module__}.{ca.func.__qualname__} implements "
                        f"an unknown version of abstract algorithm {ca.abstract_name}.\n\n"
                        f"The concrete version: {ca.version}.\n"
                        f"Abstract versions: {abstract_versions}"
                    )
                    if action is None or action == "ignore":
                        pass
                    elif action == "warn":
                        warnings.warn(message, AlgorithmWarning, stacklevel=2)
                    elif action == "raise":
                        raise ValueError(message)
                    else:
                        raise ValueError(
                            "Unknown configuration for 'core.algorithm.unknown_concrete_version'.\n"
                            f"Expected 'ignore', 'warn', or 'raise'.  Got: {action!r}.  Raising.\n\n"
                            + message
                        )
                latest_concrete_versions[ca.abstract_name] = max(
                    ca.version, latest_concrete_versions[ca.abstract_name]
                )
                if ca.version == abstract.version:
                    self._normalize_concrete_algorithm_signature(abstract, ca)
                else:
                    continue
            elif tree_is_plugin:
                abstract = self.abstract_algorithms.get(ca.abstract_name)
                if abstract is None or ca.version != abstract.version:
                    continue
                try:
                    tree.algos._register(ca.abstract_name, ca.func)
                except NamespaceError:
                    raise ValueError(
                        f"Multiple concrete algorithms for abstract algorithm {ca.abstract_name} within plugin {plugin_name}."
                    )
                dispatcher = self.algos
                for name in ca.abstract_name.split("."):
                    dispatcher = getattr(dispatcher, name)
                setattr(dispatcher, plugin_name, ca.func)
            tree.concrete_algorithms[ca.abstract_name].add(ca)

        action = config["core.algorithms.outdated_concrete_version"]
        if action is not None and action != "ignore":
            for name, version in latest_concrete_versions.items():
                if version < self.abstract_algorithms[name].version:
                    message = (
                        f"concrete algorithm {ca.func.__module__}.{ca.func.__qualname__} implements "
                        f"an outdated version of abstract algorithm {ca.abstract_name}.\n\n"
                        f"The latest concrete version is {ca.version}.\n"
                        f"The latest abstract version is {abstract.version}."
                    )
                    if action == "warn":
                        warnings.warn(message, AlgorithmWarning, stacklevel=2)
                    elif action == "raise":
                        raise ValueError(message)
                    else:
                        raise ValueError(
                            "Unknown configuration for 'core.algorithm.outdated_concrete_version'.\n"
                            f"Expected 'ignore', 'warn', or 'raise'.  Got: {action!r}.  Raising.\n\n"
                            + message
                        )

    def _check_abstract_type(self, abst_algo, obj, msg):
        if obj is Any or obj is NodeID:
            return obj, False
        if type(obj) is type:
            if issubclass(obj, AbstractType):
                return obj(), True
        elif hasattr(obj, "__origin__") and obj.__origin__ in {
            collections.Callable,
            Union,
        }:
            return obj, False
        elif not isinstance(obj, AbstractType):
            wrong_type_str = f"an instance of type {type(obj)}"
            # Improve messaging for typing module objects
            if hasattr(obj, "__origin__") and hasattr(obj, "_name"):
                wrong_type_str = f"typing.{obj._name}"
            raise TypeError(
                f"{abst_algo.func.__qualname__} {msg} may not be {wrong_type_str}"
            )
        return obj, False

    def _normalize_abstract_algorithm_signature(self, abst_algo: AbstractAlgorithm):
        """
        Convert all AbstractType to a no-arg instance
        Leave all Python types alone
        Guard against instances of anything other than AbstractType
        """
        abs_sig = abst_algo.__signature__
        params = abs_sig.parameters
        ret = abs_sig.return_annotation
        params_modified = []
        any_changed = False
        for pname, p in params.items():
            pmod, changed = self._check_abstract_type(
                abst_algo, p.annotation, f'argument "{pname}"'
            )
            if changed:
                p = p.replace(annotation=pmod)
                any_changed = True
            params_modified.append(p)
        # Normalize return type, which might be a tuple
        if hasattr(ret, "__origin__") and ret.__origin__ == tuple:
            ret_modified = []
            for ret_sub in ret.__args__:
                ret_sub, changed = self._check_abstract_type(
                    abst_algo, ret_sub, "return type"
                )
                any_changed |= changed
                ret_modified.append(ret_sub)
            ret.__args__ = tuple(ret_modified)
        else:
            ret, changed = self._check_abstract_type(abst_algo, ret, "return type")
            any_changed |= changed

        if any_changed:
            abs_sig = abs_sig.replace(parameters=params_modified, return_annotation=ret)
            abst_algo.__signature__ = abs_sig

        return abst_algo

    def _normalize_concrete_type(self, conc_type, abst_type: AbstractType):
        # handle Python classes used as concrete types
        if isinstance(abst_type, AbstractType) and not isinstance(
            conc_type, ConcreteType
        ):
            if conc_type in self.class_to_concrete:
                return self.class_to_concrete[conc_type]()
            else:
                raise TypeError(
                    f"'{conc_type}' is not a concrete type of '{abst_type}'"
                )
        else:
            return conc_type

    def _normalize_concrete_algorithm_signature(
        self, abstract: AbstractAlgorithm, concrete: ConcreteAlgorithm
    ):
        """
        Convert all ConcreteType to a no-arg instance
        Leave all Python types alone
        Guard against instances of anything other than ConcreteType
        Guard against mismatched signatures vs the abstract signature
        """
        # TODO: update this
        abst_sig = abstract.__signature__
        conc_sig = concrete.__signature__

        # Check parameters
        abst_params = list(abst_sig.parameters.values())
        conc_params = list(conc_sig.parameters.values())
        if len(abst_params) != len(conc_params):
            raise TypeError(
                f"number of parameters does not match between {abstract.name} and {concrete.func.__qualname__}"
            )
        for abst_param, conc_param in zip(abst_params, conc_params):
            # Concrete parameters should never define a default value -- they inherit the default from the abstract signature
            if conc_param.default is not inspect._empty:
                raise TypeError(
                    f'{concrete.func.__qualname__} argument "{conc_param.name}" declares a default value; default values can only be defined in the abstract signature'
                )

            abst_type = abst_param.annotation
            conc_type = self._normalize_concrete_type(
                conc_type=conc_param.annotation, abst_type=abst_type
            )
            if abst_param.name != conc_param.name:
                raise TypeError(
                    f'{concrete.func.__qualname__} argument "{conc_param.name}" does not match name of parameter in abstract function signature'
                )

            if not isinstance(conc_type, ConcreteType):
                # regular Python types need to match exactly
                if abst_type != conc_type:
                    raise TypeError(
                        f'{concrete.func.__qualname__} argument "{conc_param.name}" does not match abstract function signature'
                    )
                # TODO: handle Callable
            else:
                # TODO: handle Union
                if not issubclass(conc_type.abstract, abst_type.__class__):
                    raise TypeError(
                        f'{concrete.func.__qualname__} argument "{conc_param.name}" does not have type compatible with abstract function signature'
                    )
                if conc_type.abstract_instance is not None:
                    raise TypeError(
                        f'{concrete.func.__qualname__} argument "{conc_param.name}" specifies abstract properties'
                    )
        abst_ret = abst_sig.return_annotation
        conc_ret = self._normalize_concrete_type(
            conc_type=conc_sig.return_annotation, abst_type=abst_ret
        )
        # Normalize return type, which might be a tuple
        if hasattr(conc_ret, "__origin__") and conc_ret.__origin__ == tuple:
            if len(abst_ret.__args__) != len(conc_ret.__args__):
                raise TypeError(
                    f"{concrete.func.__qualname__} return type is not compatible with abstract function signature"
                )
            for conc_ret_sub_type, abst_ret_sub_type in zip(
                conc_ret.__args__, abst_ret.__args__
            ):
                conc_ret_sub_type_normalized = self._normalize_concrete_type(
                    conc_type=conc_ret_sub_type, abst_type=abst_ret_sub_type
                )
                self._check_concrete_algorithm_return_signature(
                    concrete, conc_ret_sub_type_normalized, abst_ret_sub_type
                )
        else:
            self._check_concrete_algorithm_return_signature(
                concrete, conc_ret, abst_ret
            )

    def _check_concrete_algorithm_return_signature(self, concrete, conc_ret, abst_ret):
        if isinstance(conc_ret, ConcreteType):
            if not issubclass(conc_ret.abstract, abst_ret.__class__):
                raise TypeError(
                    f"{concrete.func.__qualname__} return type is not compatible with abstract function signature"
                )
        else:
            # regular Python types need to match exactly
            if abst_ret != conc_ret:
                raise TypeError(
                    f"{concrete.func.__qualname__} return type does not match abstract function signature"
                )

    def load_plugins_from_environment(self):
        """Scans environment for plugins and populates registry with them."""
        plugins_by_name = load_plugins()
        self.register(plugins_by_name)

    def typeclass_of(self, value):
        """Return the concrete typeclass corresponding to a value"""
        # Check for direct lookup
        concrete_type = self.class_to_concrete.get(type(value))
        if concrete_type is None:
            for ct in self.concrete_types:
                if ct.is_typeclass_of(value):
                    concrete_type = ct
                    break
            else:
                raise TypeError(
                    f"Class {value.__class__} does not have a registered type"
                )
        return concrete_type

    def type_of(self, value):
        """Return the fully specified type for this value.

        This may require potentially slow computation of properties.  Only use
        this for debugging.
        """
        return self.typeclass_of(value).get_type(value)

    def assert_equal(self, obj1, obj2, *, rel_tol=1e-9, abs_tol=0.0):
        # Ensure all properties are fully calculated
        type1 = self.type_of(obj1)
        type2 = self.type_of(obj2)
        if type(type1) is not type(type2):
            raise TypeError(
                f"Cannot assert_equal with different types: {type(type1)} != {type(type2)}"
            )
        type1.assert_equal(
            obj1,
            obj2,
            type1.get_typeinfo(obj1).known_abstract_props,
            type2.get_typeinfo(obj2).known_abstract_props,
            type1.get_typeinfo(obj1).known_concrete_props,
            type2.get_typeinfo(obj2).known_concrete_props,
            rel_tol=rel_tol,
            abs_tol=abs_tol,
        )

    def translate(self, value, dst_type, **props):
        """Convert a value to a new concrete type using translators"""
        src_type = self.typeclass_of(value)
        translator = MultiStepTranslator.find_translation(self, src_type, dst_type)
        if translator is None:
            raise TypeError(f"Cannot convert {value} to {dst_type}")
        return translator(value, **props)

    def find_algorithm_solutions(
        self, algo_name: str, *args, **kwargs
    ) -> List[AlgorithmPlan]:
        if algo_name not in self.abstract_algorithms:
            raise ValueError(f'No abstract algorithm "{algo_name}" has been registered')

        # Find all possible solution paths
        solutions: List[AlgorithmPlan] = []
        for concrete_algo in self.concrete_algorithms.get(algo_name, {}):
            plan = AlgorithmPlan.build(self, concrete_algo, *args, **kwargs)
            if plan is not None:
                solutions.append(plan)

        # Sort by fewest number of translations required
        def total_num_translations(plan):
            return sum(len(t) for t in plan.required_translations.values())

        solutions.sort(key=lambda x: total_num_translations(x))

        return solutions

    def find_algorithm_exact(
        self, algo_name: str, *args, **kwargs
    ) -> Optional[ConcreteAlgorithm]:
        valid_algos = self.find_algorithm_solutions(algo_name, *args, **kwargs)
        if valid_algos:
            best_algo = valid_algos[0]
            if not best_algo.required_translations:
                return best_algo

    def find_algorithm(
        self, algo_name: str, *args, **kwargs
    ) -> Optional[ConcreteAlgorithm]:
        valid_algos = self.find_algorithm_solutions(algo_name, *args, **kwargs)
        if valid_algos:
            best_algo = valid_algos[0]
            return best_algo

    def call_algorithm(self, algo_name: str, *args, **kwargs):
        if algo_name not in self.abstract_algorithms:
            raise ValueError(f'No abstract algorithm "{algo_name}" has been registered')

        # Validate types have required abstract properties
        abstract_algo = self.abstract_algorithms[algo_name]
        sig = abstract_algo.__signature__
        bound_args = sig.bind(*args, **kwargs)
        bound_args.apply_defaults()
        parameters = bound_args.signature.parameters
        for arg_name, arg_value in bound_args.arguments.items():
            param_type = parameters[arg_name].annotation
            if param_type is Any:
                continue
            param_class = type(param_type)
            if param_class is type:
                if not isinstance(arg_value, param_type):
                    raise TypeError(
                        f"{arg_name} must be of type {param_type.__name__}, "
                        f"not {type(arg_value).__name__}"
                    )
            if isinstance(param_type, AbstractType):
                this_typeclass = self.typeclass_of(arg_value)

                # Check if arg_value has the right abstract type
                if this_typeclass.abstract != param_class:
                    # Allow for unambiguous subcomponent
                    if (
                        param_class
                        not in this_typeclass.abstract.unambiguous_subcomponents
                    ):
                        raise TypeError(
                            f"{arg_name} must be of type {param_class.__name__}, "
                            f"not {this_typeclass.abstract.__name__}::{this_typeclass.__name__}"
                        )

                requested_properties = set(
                    k for k, v in param_type.prop_val.items() if v is not None
                )
                properties_dict = this_typeclass.compute_abstract_properties(
                    arg_value, requested_properties
                )
                this_abs_type = this_typeclass.abstract(**properties_dict)

                unsatisfied_requirements = []
                for abst_prop, required_value in param_type.prop_val.items():
                    if required_value is None:  # unspecified
                        continue
                    if type(required_value) is tuple:
                        if this_abs_type.prop_val[abst_prop] not in required_value:
                            unsatisfied_requirements.append(
                                f" -> `{abst_prop}` must be one of {required_value!r}"
                            )
                    else:
                        if this_abs_type.prop_val[abst_prop] != required_value:
                            unsatisfied_requirements.append(
                                f" -> `{abst_prop}` must be {required_value!r}"
                            )
                if unsatisfied_requirements:
                    raise ValueError(
                        f'"{arg_name}" with properties\n{this_abs_type.prop_val}\n'
                        + f"does not meet requirements:\n"
                        + "\n".join(unsatisfied_requirements)
                    )

        if config.get("core.dispatch.allow_translation"):
            algo = self.find_algorithm(algo_name, *bound_args.args, **bound_args.kwargs)
        else:
            algo = self.find_algorithm_exact(
                algo_name, *bound_args.args, **bound_args.kwargs
            )

        if not algo:
            raise TypeError(
                f'No concrete algorithm for "{algo_name}" can be satisfied for the given inputs'
            )

        if config.get("core.logging.plans"):
            algo.display()
        return algo(*bound_args.args, **bound_args.kwargs)


class Dispatcher:
    """Impersonates abstract algorithm, but dispatches to a resolver to select
    the appropriate concrete algorithm."""

    def __init__(self, resolver: Resolver, algo_name: str):
        self._resolver = resolver
        self._algo_name = algo_name

        # make dispatcher look like the abstract algorithm
        abstract_algo = resolver.abstract_algorithms[algo_name].func
        self.__name__ = algo_name
        self.__doc__ = abstract_algo.__doc__
        self.__signature__ = inspect.signature(abstract_algo)
        self.__wrapped__ = abstract_algo

    def __call__(self, *args, **kwargs):
        return self._resolver.call_algorithm(self._algo_name, *args, **kwargs)

    @property
    def signatures(self):
        print("Signature:")
        print(f"\t{self.__signature__}")
        print("Implementations:")
        for ca in self._resolver.concrete_algorithms[self._algo_name]:
            print(f"\t{ca.func.__annotations__}")<|MERGE_RESOLUTION|>--- conflicted
+++ resolved
@@ -4,11 +4,8 @@
 """
 from functools import partial, reduce
 import inspect
-<<<<<<< HEAD
 import collections
-=======
 import warnings
->>>>>>> 71741bb7
 from collections import defaultdict
 from typing import List, Tuple, Set, Dict, DefaultDict, Callable, Optional, Any, Union
 from .plugin import (
