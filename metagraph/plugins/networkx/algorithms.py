from metagraph import concrete_algorithm
from metagraph.plugins import has_networkx
<<<<<<< HEAD
from typing import Tuple, Any
=======
from typing import Tuple, Iterable, Any
>>>>>>> f7bcba5a


if has_networkx:
    import networkx as nx
    import numpy as np
    from .types import NetworkXGraph
    from ..python.types import PythonNodes
    from ..numpy.types import NumpyVector

    @concrete_algorithm("link_analysis.pagerank")
    def nx_pagerank(
        graph: NetworkXGraph, damping: float, maxiter: int, tolerance: float
    ) -> PythonNodes:
        pagerank = nx.pagerank(
            graph.value, alpha=damping, max_iter=maxiter, tol=tolerance, weight=None
        )
        return PythonNodes(
            pagerank, dtype="float", weights="positive", node_index=graph.node_index
        )

    @concrete_algorithm("cluster.triangle_count")
    def nx_triangle_count(graph: NetworkXGraph) -> int:
        triangles = nx.triangles(graph.value)
        # Sum up triangles from each node
        # Divide by 3 because each triangle is counted 3 times
        total_triangles = sum(triangles.values()) // 3
        return total_triangles

    @concrete_algorithm("clustering.connected_components")
    def nx_connected_components(graph: NetworkXGraph) -> PythonNodes:
        index_to_label = dict()
        for i, nodes in enumerate(nx.connected_components(graph.value)):
            for node in nodes:
                index_to_label[node] = i
        return PythonNodes(
            index_to_label,
            node_index=graph.node_index,
            dtype="int",
            weights="non-negative",
        )

    @concrete_algorithm("clustering.strongly_connected_components")
    def nx_strongly_connected_components(graph: NetworkXGraph) -> PythonNodes:
        index_to_label = dict()
        for i, nodes in enumerate(nx.strongly_connected_components(graph.value)):
            for node in nodes:
                index_to_label[node] = i
        return PythonNodes(
            index_to_label,
            node_index=graph.node_index,
            dtype="int",
            weights="non-negative",
        )

    @concrete_algorithm("subgraph.extract_subgraph")
    def nx_extract_subgraph(
        graph: NetworkXGraph, nodes: Iterable[Any]
    ) -> NetworkXGraph:
        subgraph = graph.value.subgraph(nodes)
        return NetworkXGraph(subgraph, weight_label=graph.weight_label,)

    @concrete_algorithm("subgraph.k_core")
    def nx_k_core(graph: NetworkXGraph, k: int) -> NetworkXGraph:
        k_core_graph = nx.k_core(graph.value, k)
        return NetworkXGraph(k_core_graph, weight_label=graph.weight_label,)

    @concrete_algorithm("traversal.bellman_ford")
    def nx_bellman_ford(
        graph: NetworkXGraph, source_node: Any
    ) -> Tuple[PythonNodes, PythonNodes]:
        predecessors_map, distance_map = nx.bellman_ford_predecessor_and_distance(
            graph.value, source_node
        )
        single_parent_map = {
            child: parents[0] if len(parents) > 0 else source_node
            for child, parents in predecessors_map.items()
        }
        return (
            PythonNodes(
                single_parent_map,
                node_index=graph.node_index,
                dtype="int",
                weights="non-negative",
            ),
            PythonNodes(
                distance_map,
                node_index=graph.node_index,
                dtype="float",
                weights="non-negative",
            ),
        )

    @concrete_algorithm("traversal.dijkstra")
    def dijkstra(
        graph: NetworkXGraph, source_node: Any, max_path_length: float
    ) -> Tuple[PythonNodes, PythonNodes]:
        predecessors_map, distance_map = nx.dijkstra_predecessor_and_distance(
            graph.value, source_node, cutoff=max_path_length,
        )
        single_parent_map = {
            child: parents[0] if len(parents) > 0 else source_node
            for child, parents in predecessors_map.items()
        }
        return (
            PythonNodes(
                single_parent_map,
                node_index=graph.node_index,
                dtype="int",
                weights="non-negative",
            ),
            PythonNodes(
                distance_map,
                node_index=graph.node_index,
                dtype="float",
                weights="non-negative",
            ),
        )

    @concrete_algorithm("vertex_ranking.betweenness_centrality")
    def nx_betweenness_centrality(
        graph: NetworkXGraph,
        k: int,
        enable_normalization: bool,
        include_endpoints: bool,
    ) -> PythonNodes:
        node_to_score_map = nx.betweenness_centrality(
            graph.value, k, enable_normalization, include_endpoints
        )
        return PythonNodes(
            node_to_score_map,
            node_index=graph.node_index,
            dtype="float",
            weights="non-negative",
        )

    @concrete_algorithm("traversal.breadth_first_search")
    def nx_breadth_first_search(graph: NetworkXGraph, source_node: Any) -> NumpyVector:
        bfs_ordered_node_array = np.array(
            nx.breadth_first_search.bfs_tree(graph.value, source_node)
        )
        return NumpyVector(bfs_ordered_node_array)<|MERGE_RESOLUTION|>--- conflicted
+++ resolved
@@ -1,10 +1,6 @@
 from metagraph import concrete_algorithm
 from metagraph.plugins import has_networkx
-<<<<<<< HEAD
-from typing import Tuple, Any
-=======
 from typing import Tuple, Iterable, Any
->>>>>>> f7bcba5a
 
 
 if has_networkx:
