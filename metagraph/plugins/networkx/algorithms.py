--- conflicted
+++ resolved
@@ -62,14 +62,11 @@
         subgraph = graph.value.subgraph(nodes)
         return NetworkXGraph(subgraph, weight_label=graph.weight_label,)
 
-<<<<<<< HEAD
-=======
     @concrete_algorithm("subgraph.k_core")
     def nx_k_core(graph: NetworkXGraph, k: int) -> NetworkXGraph:
         k_core_graph = nx.k_core(graph.value, k)
         return NetworkXGraph(k_core_graph, weight_label=graph.weight_label,)
 
->>>>>>> 5d592691
     @concrete_algorithm("traversal.bellman_ford")
     def nx_bellman_ford(
         graph: NetworkXGraph, source_node: Any
