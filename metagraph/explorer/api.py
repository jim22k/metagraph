--- conflicted
+++ resolved
@@ -253,11 +253,7 @@
     }
 
 
-<<<<<<< HEAD
 def solve_algorithm(resolver, abstract_pathname, params, returns, **kwargs):
-    raise NotImplementedError()
-=======
-def solve_algorithm(resolver, abstract_pathname, params, returns):
     """
     abstract_pathname: string with dotted path and abstract function name
     params: dict of parameter name to type (class or ConcreteType)
@@ -282,6 +278,4 @@
                 "params": None,
                 "returns": None,
             }
-        )
-    return solutions
->>>>>>> f1500cce
+        )