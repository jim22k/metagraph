--- conflicted
+++ resolved
@@ -47,28 +47,28 @@
 
       let highlightTranslationGraphPath = (path) => {};
       
-      // Listen for websocket messages
-      shadow.websocket.onmessage = function (event) {
-	  data = JSON.parse(event.data); 
+      // Listen for websocket messagesshadow.websocket.onmessage = function (event) {
+	  shadow = this.owner;
+	  data = JSON.parse(event.data);
 	  switch (data.function) {
-	  case 'list_types':
+	  case "list_types":
 	      // below is used by POC only
               buildTree(shadow.display, data.result, true);
               break;
-	  case 'list_translators':
+	  case "list_translators":
 	      updateTranslationGraph(data);
 	      // below is used by POC only
-              shadow.display.innerHTML = '';
+              shadow.display.innerHTML = "";
               const treeWidgetDiv = document.createElement('div');
-              treeWidgetDiv.className = 'treewidget';
+              treeWidgetDiv.className = "treewidget";
               shadow.display.appendChild(treeWidgetDiv);
               const ul = document.createElement('ul');
               treeWidgetDiv.appendChild(ul);
               const primary = document.createElement('li');
-              primary.innerHTML = 'Primary: ' + data.result['primary_types'];
+              primary.innerHTML = "Primary: " + Object.keys(data.result['primary_types']);
               ul.appendChild(primary);
               const secondary = document.createElement('li');
-              secondary.innerHTML = 'Secondary: ' + data.result['secondary_types'];
+              secondary.innerHTML = "Secondary: " + Object.keys(data.result['secondary_types']);
               ul.appendChild(secondary);
               const trans = document.createElement('li');
               ul.appendChild(trans);
@@ -79,18 +79,18 @@
               const transUL = document.createElement('ul')
               transUL.className = 'nested active';
               trans.appendChild(transUL);
-              for (let i = 0; i < data.result['primary_translators'].length; i++) {
-		  const t = data.result['primary_translators'][i];
-		  const t2 = document.createElement('li');
-		  t2.innerHTML = t;
-		  transUL.appendChild(t2);
+              for (var pt in data.result['primary_translators']) {
+                // var t = data.result['primary_translators'][pt];
+                var t2 = document.createElement('li');
+                t2.innerHTML = pt;
+                transUL.appendChild(t2);
               }
-              caret.addEventListener('click', function() {
-		  this.parentElement.querySelector('.nested').classList.toggle('active');
-		  this.classList.toggle('caret-down');
+              caret.addEventListener("click", function() {
+		  this.parentElement.querySelector(".nested").classList.toggle("active");
+		  this.classList.toggle("caret-down");
               });
               break;
-	  case 'list_algorithms':
+	  case "list_algorithms":
 	      // below is used by POC only
               buildTree(shadow.display, data.result, true);
               break;
@@ -243,67 +243,11 @@
               shadow.display.innerHTML = '';
               shadow.websocket.send(JSON.stringify({function: 'list_algorithms', kwargs: kwargs}));
 	  }
-      }
-<<<<<<< HEAD
+      }      
             
-      /*********************/
-      /* Translation Graph */
-      /**********************/
-=======
-      
-      shadow.websocket.onmessage = function (event) {
-	  shadow = this.owner;
-	  data = JSON.parse(event.data);
-	  switch (data.function) {
-	  case "list_types":
-              buildTree(shadow.display, data.result, true);
-              break;
-	  case "list_translators":
-              shadow.display.innerHTML = "";
-              const treeWidgetDiv = document.createElement('div');
-              treeWidgetDiv.className = "treewidget";
-              shadow.display.appendChild(treeWidgetDiv);
-              const ul = document.createElement('ul');
-              treeWidgetDiv.appendChild(ul);
-              const primary = document.createElement('li');
-              primary.innerHTML = "Primary: " + Object.keys(data.result['primary_types']);
-              ul.appendChild(primary);
-              const secondary = document.createElement('li');
-              secondary.innerHTML = "Secondary: " + Object.keys(data.result['secondary_types']);
-              ul.appendChild(secondary);
-              const trans = document.createElement('li');
-              ul.appendChild(trans);
-              const caret = document.createElement('span');
-              caret.className = 'caret caret-down';
-              caret.innerHTML = 'Translators'
-              trans.appendChild(caret);
-              const transUL = document.createElement('ul')
-              transUL.className = 'nested active';
-              trans.appendChild(transUL);
-              for (var pt in data.result['primary_translators']) {
-                // var t = data.result['primary_translators'][pt];
-                var t2 = document.createElement('li');
-                t2.innerHTML = pt;
-                transUL.appendChild(t2);
-              }
-              caret.addEventListener("click", function() {
-		  this.parentElement.querySelector(".nested").classList.toggle("active");
-		  this.classList.toggle("caret-down");
-              });
-              break;
-	  case "list_algorithms":
-              buildTree(shadow.display, data.result, true);
-              break;
-	  default:
-              console.error(
-		  "unsupported event", data);
-	  }
-      };
-      
       /*************************************/
       /* Translation Graph Initializations */
       /*************************************/
->>>>>>> f1500cce
       
       require.config({paths: {d3: 'https://d3js.org/d3.v5.min'}});
       
