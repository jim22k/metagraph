import metagraph as mg
from metagraph import abstract_algorithm
from metagraph.types import (
    NodeSet,
    NodeMap,
    Vector,
    Matrix,
    NodeID,
    EdgeSet,
    EdgeMap,
    Graph,
    NodeEmbedding,
)
from typing import Any, Tuple, Callable


@abstract_algorithm("util.nodeset.choose_random")
def nodeset_choose_random(x: NodeSet, k: int) -> NodeSet:
    pass  # pragma: no cover


@abstract_algorithm("util.nodeset.from_vector")
def nodeset_from_vector(x: Vector) -> NodeSet:
    pass  # pragma: no cover


@abstract_algorithm("util.nodemap.sort")
def nodemap_sort(
    x: NodeMap, ascending: bool = True, limit: mg.Optional[int] = None
) -> Vector:
    pass  # pragma: no cover


@abstract_algorithm("util.nodemap.select")
def nodemap_select(x: NodeMap, nodes: NodeSet) -> NodeMap:
    pass  # pragma: no cover


@abstract_algorithm("util.nodemap.filter")
def nodemap_filter(x: NodeMap, func: Callable[[Any], bool]) -> NodeSet:
    pass  # pragma: no cover


@abstract_algorithm("util.nodemap.apply")
def nodemap_apply(x: NodeMap, func: Callable[[Any], Any]) -> NodeMap:
    pass  # pragma: no cover


@abstract_algorithm("util.nodemap.reduce")
def nodemap_reduce(x: NodeMap, func: Callable[[Any, Any], Any]) -> Any:
    pass  # pragma: no cover


@abstract_algorithm("util.edgemap.from_edgeset")
def edgemap_from_edgeset(edgeset: EdgeSet, default_value: Any) -> EdgeMap:
    pass  # pragma: no cover


@abstract_algorithm("util.graph.aggregate_edges")
def graph_aggregate_edges(
    graph: Graph(edge_type="map"),
    func: Callable[[Any, Any], Any],
    initial_value: Any,
    in_edges: bool = False,
    out_edges: bool = True,
) -> NodeMap:
    """
    if in_edges == out_edges == False, every node is mapped to initial_value 
    if the graph is undirected and either in_edges == True or out_edges == True, we aggregate over all of the edges for each node exactly once to avoid double counting
    if the graph is directed, in_edges and out_edges specify which edge types to aggregate over for a given node
    """
    pass  # pragma: no cover


@abstract_algorithm("util.graph.filter_edges")
def graph_filter_edges(
    graph: Graph(edge_type="map"), func: Callable[[Any], bool]
) -> Graph:
    """
    func takes the edge weight and returns a bool
    Edges are removed, but nodes are kept (this may result in orphan nodes).
    """
    pass  # pragma: no cover


@abstract_algorithm("util.graph.assign_uniform_weight")
def graph_assign_uniform_weight(
    graph: Graph, weight: Any = 1
) -> Graph(edge_type="map"):
    """
    Make all the edge weights of a (possibly unweighted) have uniform magnitude.
    """
    pass  # pragma: no cover


@abstract_algorithm("util.graph.build")
def graph_build(
    edges: mg.Union[EdgeSet, EdgeMap],
    nodes: mg.Optional[mg.Union[NodeSet, NodeMap]] = None,
) -> Graph:
    pass  # pragma: no cover


@abstract_algorithm("util.graph.collapse_by_label")
def graph_collapse_by_label(
    graph: Graph(is_directed=False),
    labels: NodeMap,
    aggregator: Callable[[Any, Any], Any],
) -> Graph:
    pass  # pragma: no cover


<<<<<<< HEAD
@abstract_algorithm("util.graph.isomorphic")
def graph_isomorphic(g1: Graph, g2: Graph,) -> bool:
=======
@abstract_algorithm("util.node_embedding.apply")
def node_embedding_apply(embedding: NodeEmbedding, nodes: Vector) -> Matrix:
>>>>>>> 02cea25d
    pass  # pragma: no cover<|MERGE_RESOLUTION|>--- conflicted
+++ resolved
@@ -110,11 +110,11 @@
     pass  # pragma: no cover
 
 
-<<<<<<< HEAD
 @abstract_algorithm("util.graph.isomorphic")
 def graph_isomorphic(g1: Graph, g2: Graph,) -> bool:
-=======
+    pass  # pragma: no cover
+
+
 @abstract_algorithm("util.node_embedding.apply")
 def node_embedding_apply(embedding: NodeEmbedding, nodes: Vector) -> Matrix:
->>>>>>> 02cea25d
     pass  # pragma: no cover