--- conflicted
+++ resolved
@@ -20,11 +20,7 @@
             [[0, 1, 3, 0], [1, 0, 9, 2], [3, 9, 0, 4], [0, 2, 4, 0]], dtype=np.int64
         )
     )
-<<<<<<< HEAD
-    graph = dpr.wrapper.EdgeMap.ScipyEdgeMap(graph_ss_matrix)
-=======
-    graph = dpr.wrappers.Graph.ScipyAdjacencyMatrix(graph_ss_matrix)
->>>>>>> 669a51a6
+    graph = dpr.wrappers.EdgeMap.ScipyEdgeMap(graph_ss_matrix)
     parents_ss_matrix = ss.csr_matrix(
         np.array(
             [[0, 0, 0, 1], [1, 0, 0, 1], [2, 0, 0, 2], [1, 3, 3, 0]], dtype=np.int64
@@ -36,13 +32,8 @@
         )
     )
     expected_answer = (
-<<<<<<< HEAD
-        dpr.wrapper.EdgeMap.ScipyEdgeMap(parents_ss_matrix),
-        dpr.wrapper.EdgeMap.ScipyEdgeMap(lengths_ss_matrix),
-=======
-        dpr.wrappers.Graph.ScipyAdjacencyMatrix(parents_ss_matrix),
-        dpr.wrappers.Graph.ScipyAdjacencyMatrix(lengths_ss_matrix),
->>>>>>> 669a51a6
+        dpr.wrappers.EdgeMap.ScipyEdgeMap(parents_ss_matrix),
+        dpr.wrappers.EdgeMap.ScipyEdgeMap(lengths_ss_matrix),
     )
     MultiVerify(dpr, "traversal.all_shortest_paths", graph).assert_equals(
         expected_answer
@@ -74,13 +65,8 @@
     ]
     nx_graph = nx.DiGraph()
     nx_graph.add_weighted_edges_from(ebunch)
-<<<<<<< HEAD
-    graph = dpr.wrapper.EdgeMap.NetworkXEdgeMap(nx_graph, weight_label="weight")
-    correct_answer = dpr.wrapper.Vector.NumpyVector(np.array([0, 3, 4, 5, 6, 2, 7]))
-=======
-    graph = dpr.wrappers.Graph.NetworkXGraph(nx_graph, weight_label="weight")
+    graph = dpr.wrappers.EdgeMap.NetworkXEdgeMap(nx_graph, weight_label="weight")
     correct_answer = dpr.wrappers.Vector.NumpyVector(np.array([0, 3, 4, 5, 6, 2, 7]))
->>>>>>> 669a51a6
     MultiVerify(dpr, "traversal.breadth_first_search", graph, 0).assert_equals(
         correct_answer
     )
@@ -112,21 +98,12 @@
     ]
     nx_graph = nx.DiGraph()
     nx_graph.add_weighted_edges_from(ebunch)
-<<<<<<< HEAD
-    graph = dpr.wrapper.EdgeMap.NetworkXEdgeMap(nx_graph, weight_label="weight")
+    graph = dpr.wrappers.EdgeMap.NetworkXEdgeMap(nx_graph, weight_label="weight")
     node_to_parent_mapping = {0: 0, 3: 0, 1: 3, 4: 3, 5: 4, 6: 5, 2: 6, 7: 2}
     node_to_length_mapping = {0: 0, 3: 1, 1: 8, 4: 9, 5: 18, 6: 28, 2: 39, 7: 45}
     expected_answer = (
-        dpr.wrapper.NodeMap.PythonNodeMap(node_to_parent_mapping),
-        dpr.wrapper.NodeMap.PythonNodeMap(node_to_length_mapping),
-=======
-    graph = dpr.wrappers.Graph.NetworkXGraph(nx_graph, weight_label="weight")
-    node_to_parent_mapping = {0: 0, 3: 0, 1: 3, 4: 3, 5: 4, 6: 5, 2: 6, 7: 2}
-    node_to_length_mapping = {0: 0, 3: 1, 1: 8, 4: 9, 5: 18, 6: 28, 2: 39, 7: 45}
-    expected_answer = (
-        dpr.wrappers.Nodes.PythonNodes(node_to_parent_mapping, dtype="int"),
-        dpr.wrappers.Nodes.PythonNodes(node_to_length_mapping, dtype="float"),
->>>>>>> 669a51a6
+        dpr.wrappers.NodeMap.PythonNodeMap(node_to_parent_mapping),
+        dpr.wrappers.NodeMap.PythonNodeMap(node_to_length_mapping),
     )
     MultiVerify(dpr, "traversal.bellman_ford", graph, 0).assert_equals(expected_answer)
 
@@ -157,21 +134,12 @@
     ]
     nx_graph = nx.DiGraph()
     nx_graph.add_weighted_edges_from(ebunch)
-<<<<<<< HEAD
-    graph = dpr.wrapper.EdgeMap.NetworkXEdgeMap(nx_graph, weight_label="weight")
+    graph = dpr.wrappers.EdgeMap.NetworkXEdgeMap(nx_graph, weight_label="weight")
     node_to_parent_mapping = {0: 0, 3: 0, 1: 3, 4: 3, 5: 4, 6: 5, 2: 6, 7: 2}
     node_to_length_mapping = {0: 0, 3: 1, 1: 8, 4: 9, 5: 18, 6: 28, 2: 39, 7: 45}
     expected_answer = (
-        dpr.wrapper.NodeMap.PythonNodeMap(node_to_parent_mapping),
-        dpr.wrapper.NodeMap.PythonNodeMap(node_to_length_mapping),
-=======
-    graph = dpr.wrappers.Graph.NetworkXGraph(nx_graph, weight_label="weight")
-    node_to_parent_mapping = {0: 0, 3: 0, 1: 3, 4: 3, 5: 4, 6: 5, 2: 6, 7: 2}
-    node_to_length_mapping = {0: 0, 3: 1, 1: 8, 4: 9, 5: 18, 6: 28, 2: 39, 7: 45}
-    expected_answer = (
-        dpr.wrappers.Nodes.PythonNodes(node_to_parent_mapping, dtype="int"),
-        dpr.wrappers.Nodes.PythonNodes(node_to_length_mapping, dtype="float"),
->>>>>>> 669a51a6
+        dpr.wrappers.NodeMap.PythonNodeMap(node_to_parent_mapping),
+        dpr.wrappers.NodeMap.PythonNodeMap(node_to_length_mapping),
     )
     MultiVerify(dpr, "traversal.dijkstra", graph, 0, 100.0).assert_equals(
         expected_answer
