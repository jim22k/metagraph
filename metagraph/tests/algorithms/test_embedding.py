from metagraph.tests.util import default_plugin_resolver
import networkx as nx
import numpy as np

from . import MultiVerify


def test_node2vec(default_plugin_resolver):
    dpr = default_plugin_resolver
    # make uneven barbell graph
    a_nodes = np.arange(10)
    b_nodes = np.arange(80, 100)
    complete_graph_a = nx.complete_graph(a_nodes)
    complete_graph_b = nx.complete_graph(b_nodes)
    nx_graph = nx.compose(complete_graph_a, complete_graph_b)
    for node in range(9, 50):
        nx_graph.add_edge(node, node + 1)
    nx_graph.add_edge(50, 80)  # have non-consecutive node ids
    graph = dpr.wrappers.Graph.NetworkXGraph(nx_graph)
    mv = MultiVerify(dpr)
    p = 1.0
    q = 0.5
    walks_per_node = 12
    walk_length = 12
    embedding_size = 25
<<<<<<< HEAD
    epochs = 2
=======
    epochs = 15
>>>>>>> 50c1c340
    learning_rate = 5e-2
    embedding = mv.compute(
        "embedding.train.node2vec",
        graph,
        p,
        q,
        walks_per_node,
        walk_length,
        embedding_size,
        epochs=epochs,
        learning_rate=learning_rate,
    )
    euclidean_dist = lambda a, b: np.linalg.norm(a - b)

    def cmp_func(embedding):
        a_indices = list(range(10))
        b_indices = list(range(51, 71))
        np_matrix = embedding.matrix.as_dense(copy=False)
        a_centroid = np_matrix[a_indices].mean(0)
        b_centroid = np_matrix[b_indices].mean(0)
        for a_index in a_indices:
            for b_index in b_indices:
                a_vector = np_matrix[a_index]
                b_vector = np_matrix[b_index]
                a_to_a_center = euclidean_dist(a_vector, a_centroid)
                b_to_b_center = euclidean_dist(b_vector, b_centroid)
                a_to_b = euclidean_dist(a_vector, b_vector)
<<<<<<< HEAD
=======

>>>>>>> 50c1c340
                assert a_to_a_center < a_to_b
                assert b_to_b_center < a_to_b

    embedding.normalize(dpr.types.NodeEmbedding.NumpyNodeEmbeddingType).custom_compare(
        cmp_func
    )<|MERGE_RESOLUTION|>--- conflicted
+++ resolved
@@ -23,11 +23,7 @@
     walks_per_node = 12
     walk_length = 12
     embedding_size = 25
-<<<<<<< HEAD
-    epochs = 2
-=======
     epochs = 15
->>>>>>> 50c1c340
     learning_rate = 5e-2
     embedding = mv.compute(
         "embedding.train.node2vec",
@@ -55,10 +51,7 @@
                 a_to_a_center = euclidean_dist(a_vector, a_centroid)
                 b_to_b_center = euclidean_dist(b_vector, b_centroid)
                 a_to_b = euclidean_dist(a_vector, b_vector)
-<<<<<<< HEAD
-=======
 
->>>>>>> 50c1c340
                 assert a_to_a_center < a_to_b
                 assert b_to_b_center < a_to_b
 
