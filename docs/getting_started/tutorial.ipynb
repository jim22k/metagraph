{
 "cells": [
  {
   "cell_type": "markdown",
   "metadata": {},
   "source": [
    "# Tutorial"
   ]
  },
  {
   "cell_type": "markdown",
   "metadata": {},
   "source": [
    "This is a brief tutorial of basic Metagraph usage.\n",
    "\n",
    "First, we import Metagraph:"
   ]
  },
  {
   "cell_type": "code",
   "execution_count": null,
   "metadata": {},
   "outputs": [],
   "source": [
    "import metagraph as mg"
   ]
  },
  {
   "cell_type": "markdown",
   "metadata": {},
   "source": [
    "## Inspecting Types and Available Algorithms\n",
    "\n",
    "The default resolver automatically pulls in all registered Metagraph plugins."
   ]
  },
  {
   "cell_type": "code",
   "execution_count": null,
   "metadata": {},
   "outputs": [],
   "source": [
    "res = mg.resolver"
   ]
  },
  {
   "cell_type": "markdown",
   "metadata": {},
   "source": [
    "A hierarchy of available types is automatically added as properties on `res`."
   ]
  },
  {
   "cell_type": "code",
   "execution_count": null,
   "metadata": {},
   "outputs": [],
   "source": [
    "dir(res.types)"
   ]
  },
  {
   "cell_type": "markdown",
   "metadata": {},
   "source": [
    "Two important concepts in Metagraph are abstract types and concrete types. \n",
    "\n",
    "Abstract types describe a generic kind of data container with potentially many equivalent representations.\n",
    "\n",
    "Concrete types describe a specific data object which fits under the abstract type category.\n",
    "\n",
    "One can think of abstract types as data container specifications and concrete types as implementations of those specifications.\n",
    "\n",
    "For each abstract type, there are several concrete types.\n",
    "\n",
    "Within a single abstract type, all concrete types are able to represent equivalent data, but in a different format or data structure.\n",
    "\n",
    "Here we show the concrete types which represent `Graphs`:"
   ]
  },
  {
   "cell_type": "code",
   "execution_count": null,
   "metadata": {},
   "outputs": [],
   "source": [
    "dir(res.types.Graph)"
   ]
  },
  {
   "cell_type": "markdown",
   "metadata": {},
   "source": [
    "Algorithms are also listed under `res.algos` and grouped by categories."
   ]
  },
  {
   "cell_type": "code",
   "execution_count": null,
   "metadata": {},
   "outputs": [],
   "source": [
    "dir(res.algos)"
   ]
  },
  {
   "cell_type": "code",
   "execution_count": null,
   "metadata": {},
   "outputs": [],
   "source": [
    "dir(res.algos.traversal)"
   ]
  },
  {
   "cell_type": "markdown",
   "metadata": {},
   "source": [
    "## Example Usage\n",
    "\n",
    "Let's see how to use Metagraph by first constructing a graph from an edge list.\n",
    "\n",
    "Begin with an input csv file representing an edge list and weights."
   ]
  },
  {
   "cell_type": "code",
   "execution_count": null,
   "metadata": {},
   "outputs": [],
   "source": [
    "data = \"\"\"\n",
    "Source,Destination,Weight\n",
    "0,1,4\n",
    "0,3,2\n",
    "0,4,7\n",
    "1,3,3\n",
    "1,4,5\n",
    "2,4,5\n",
    "2,5,2\n",
    "2,6,8\n",
    "3,4,1\n",
    "4,7,4\n",
    "5,6,4\n",
    "5,7,6\n",
    "\"\"\""
   ]
  },
  {
   "cell_type": "markdown",
   "metadata": {},
   "source": [
    "Read in the csv file and convert to a Pandas `DataFrame`."
   ]
  },
  {
   "cell_type": "code",
   "execution_count": null,
   "metadata": {},
   "outputs": [],
   "source": [
    "import pandas as pd\n",
    "import io\n",
    "csv_file = io.StringIO(data)\n",
    "df = pd.read_csv(csv_file)"
   ]
  },
  {
   "cell_type": "markdown",
   "metadata": {},
   "source": [
    "This `DataFrame` represents a graph’s edges, but Metagraph doesn’t know that yet. To use the `DataFrame` within Metagraph, we first need to convert it into an `EdgeMap`.\n",
    "\n",
    "A `PandasEdgeMap` takes a `DataFrame` plus the labels of the columns representing source, destination, and weight. With these, Metagraph will know how to interpret the `DataFrame` as an `EdgeMap`."
   ]
  },
  {
   "cell_type": "code",
   "execution_count": null,
   "metadata": {},
   "outputs": [],
   "source": [
    "em = res.wrappers.EdgeMap.PandasEdgeMap(df, 'Source', 'Destination', 'Weight', is_directed=False)\n",
    "em.value"
   ]
  },
  {
   "cell_type": "markdown",
   "metadata": {},
   "source": [
    "## Convert EdgeMap to a Graph\n",
    "\n",
    "`Graphs` and `EdgeMaps` have many similarities, but `Graphs` are more powerful. `Graphs` can have weights on the nodes, not just on the edges. `Graphs` can also have orphan nodes (nodes with no edges), which `EdgeMaps` cannot have.\n",
    "\n",
    "Most Metagraph algorithms take a `Graph` as input, so we will convert our `PandasEdgeMap` into a `Graph`. In this case, it will become a `NetworkXGraph`."
   ]
  },
  {
   "cell_type": "code",
   "execution_count": null,
   "metadata": {},
   "outputs": [],
   "source": [
    "g = res.algos.util.graph.build(em)\n",
    "g"
   ]
  },
  {
   "cell_type": "code",
   "execution_count": null,
   "metadata": {},
   "outputs": [],
   "source": [
    "g.value.edges(data=True)"
   ]
  },
  {
   "cell_type": "markdown",
   "metadata": {},
   "source": [
    "## Translate to other Graph formats\n",
    "\n",
    "Because Metagraph knows how to interpret `g` as a `Graph`, we can easily convert it other `Graph` formats.\n",
    "\n",
    "Let's convert it to a `ScipyGraph`. This format stores the edges and weights in a `ScipyEdgeMap` and any node weights in a `NumpyNodeMap`."
   ]
  },
  {
   "cell_type": "code",
   "execution_count": null,
   "metadata": {},
   "outputs": [],
   "source": [
    "g2 = res.translate(g, res.wrappers.Graph.ScipyGraph)\n",
    "g2"
   ]
  },
  {
   "cell_type": "markdown",
   "metadata": {},
   "source": [
    "The `ScipyEdgeMap` is accessed using `g2.edges`. Within the `EdgeMap`, the underlying scipy.sparse matrix is accessed using `.value`.\n",
    "\n",
    "We can verify the weighs and edges by inspecting the sparse adjacency matrix directly."
   ]
  },
  {
   "cell_type": "code",
   "execution_count": null,
   "metadata": {},
   "outputs": [],
   "source": [
    "g2.edges.value.toarray()"
   ]
  },
  {
   "cell_type": "markdown",
   "metadata": {},
   "source": [
    "We can also convert `g` into an adjacency matrix representation using a `GrblasGraph`. This also stores the edges and nodes separately."
   ]
  },
  {
   "cell_type": "code",
   "execution_count": null,
   "metadata": {},
   "outputs": [],
   "source": [
    "g3 = res.translate(g, res.types.Graph.GrblasGraphType)\n",
    "g3"
   ]
  },
  {
   "cell_type": "code",
   "execution_count": null,
   "metadata": {},
   "outputs": [],
   "source": [
<<<<<<< HEAD
    "g3.edges.value"
=======
    "g3.edges"
>>>>>>> fa8283d7
   ]
  },
  {
   "cell_type": "markdown",
   "metadata": {},
   "source": [
    "We can also visualize the graph."
   ]
  },
  {
   "cell_type": "code",
   "execution_count": null,
   "metadata": {},
   "outputs": [],
   "source": [
    "import grblas\n",
    "grblas.io.draw(g3.edges.value)"
   ]
  },
  {
   "cell_type": "code",
   "execution_count": null,
   "metadata": {},
   "outputs": [],
   "source": []
  },
  {
   "cell_type": "code",
   "execution_count": null,
   "metadata": {},
   "outputs": [],
   "source": []
  },
  {
   "cell_type": "markdown",
   "metadata": {},
   "source": [
    "## Inspect the steps required for translations\n",
    "\n",
    "Rather than actually converting `g` into other formats, let’s ask Metagraph how it will do the conversion. Each conversion requires a translator (written by plugin developers) to convert between the two formats. However, even if there isn’t a direct translator between two formats, Metagraph will find a path and take several translation steps as needed to perform the task.\n",
    "\n",
    "The mechanism for viewing the plan is to invoke the translation from ``res.plan.translate`` rather than ``res.translate``. Other than the additional ``.plan``, the call signature is identical.\n",
    "\n",
    "In this first example, there is a direct function which translates between `NetworkXGraphType` and `ScipyGraphType`."
   ]
  },
  {
   "cell_type": "code",
   "execution_count": null,
   "metadata": {},
   "outputs": [],
   "source": [
    "res.plan.translate(g, res.types.Graph.ScipyGraphType)"
   ]
  },
  {
   "cell_type": "markdown",
   "metadata": {},
   "source": [
    "---\n",
    "In this next example, there is no direct function which convert `NetworkXGraphType` into a `GrblasGraphType`. Instead, we have to first convert to `ScipyGraphType` and then to `GrblasGraphType` before finally arriving at our desired format.\n",
    "\n",
    "While Metagraph will do the conversion automatically, understanding the steps involved helps users plan for expected computation time and memory usage. If needed, plugin developers can write a plugin to provide a direct translation path. "
   ]
  },
  {
   "cell_type": "code",
   "execution_count": null,
   "metadata": {},
   "outputs": [],
   "source": [
    "res.plan.translate(g, res.types.Graph.GrblasGraphType)"
   ]
  },
  {
   "cell_type": "code",
   "execution_count": null,
   "metadata": {},
   "outputs": [],
   "source": []
  },
  {
   "cell_type": "code",
   "execution_count": null,
   "metadata": {},
   "outputs": [],
   "source": []
  },
  {
   "cell_type": "markdown",
   "metadata": {},
   "source": [
    "## Algorithm Example #1: Breadth First Search\n",
    "\n",
    "Algorithms are described initially in an abstract definition. For bfs_iter, we take a `Graph` and return a `Vector` indicating the NodeIDs in the order visited.\n",
    "\n",
    "After the abstract definition is written, multiple concrete implementations are written to operate on concrete types.\n",
    "\n",
    "Let's look at the signature and specific implementations available for bfs_iter."
   ]
  },
  {
   "cell_type": "code",
   "execution_count": null,
   "metadata": {},
   "outputs": [],
   "source": [
    "res.algos.traversal.bfs_iter.signatures"
   ]
  },
  {
   "cell_type": "markdown",
   "metadata": {},
   "source": [
    "We see that there are two implementations available, each with a different type of input graph.\n",
    "\n",
    "---\n",
    "Let's perform a breadth-first search with our different representations of `g`. We should get approximately the same answer no matter which implementation is chosen (same NodeIDs within each depth level of the traversal)."
   ]
  },
  {
   "cell_type": "code",
   "execution_count": null,
   "metadata": {},
   "outputs": [],
   "source": [
    "cc = res.algos.traversal.bfs_iter(g, 0)\n",
    "cc.value"
   ]
  },
  {
   "cell_type": "code",
   "execution_count": null,
   "metadata": {},
   "outputs": [],
   "source": [
    "cc2 = res.algos.traversal.bfs_iter(g2, 0)\n",
    "cc2.value"
   ]
  },
  {
   "cell_type": "markdown",
   "metadata": {},
   "source": [
    "---\n",
    "Similar to how we can view the plan for translations, we can view the plan for algorithms.\n",
    "\n",
    "No translation is needed because we already have a concrete implementation which takes a `NetworkXGraph` as input."
   ]
  },
  {
   "cell_type": "code",
   "execution_count": null,
   "metadata": {},
   "outputs": [],
   "source": [
    "res.plan.algos.traversal.bfs_iter(g, 0)"
   ]
  },
  {
   "cell_type": "markdown",
   "metadata": {},
   "source": [
    "---\n",
    "In the next example, `g2` also satisfies a concrete implementation, so no input translation is required."
   ]
  },
  {
   "cell_type": "code",
   "execution_count": null,
   "metadata": {},
   "outputs": [],
   "source": [
    "res.plan.algos.traversal.bfs_iter(g2, 0)"
   ]
  },
  {
   "cell_type": "markdown",
   "metadata": {},
   "source": [
    "## Algorithm Example #2: Pagerank\n",
    "\n",
    "Let's look at the same pieces of information, but for pagerank. Pagerank takes a `Graph` and returns a `NodeMap` indicating the rank value of each node in the graph.\n",
    "\n",
    "First, let's verify the signature and the implementations available.\n",
    "\n",
    "We see that there are two implementations available, taking a `NetworkXGraph` or `GrblasGraph` as input."
   ]
  },
  {
   "cell_type": "code",
   "execution_count": null,
   "metadata": {},
   "outputs": [],
   "source": [
    "res.algos.centrality.pagerank.signatures"
   ]
  },
  {
   "cell_type": "markdown",
   "metadata": {},
   "source": [
    "---\n",
    "Let's look at the steps required in the plan if we start with a `ScipyGraph`. Then let's perform the computation.\n",
    "\n",
    "We see that the `ScipyGraph` will need to be translated to a `GrblasGraph` in order to call the algorithm. **Metagraph will do this for us automatically.**"
   ]
  },
  {
   "cell_type": "code",
   "execution_count": null,
   "metadata": {},
   "outputs": [],
   "source": [
    "res.plan.algos.centrality.pagerank(g2)"
   ]
  },
  {
   "cell_type": "code",
   "execution_count": null,
   "metadata": {},
   "outputs": [],
   "source": [
    "pr = res.algos.centrality.pagerank(g2)\n",
    "pr"
   ]
  },
  {
   "cell_type": "markdown",
   "metadata": {},
   "source": [
<<<<<<< HEAD
    "The result is a `GrblasNodeMap` whose values can be inspected by looking at the underlying `.value`."
=======
    "The result is a `GrblasNodeMap`, and we can easily view the underlying object."
>>>>>>> fa8283d7
   ]
  },
  {
   "cell_type": "code",
   "execution_count": null,
   "metadata": {},
   "outputs": [],
   "source": [
    "pr.value"
   ]
  },
  {
   "cell_type": "markdown",
   "metadata": {},
   "source": [
    "Let's translate it to a numpy array."
   ]
  },
  {
   "cell_type": "code",
   "execution_count": null,
   "metadata": {},
   "outputs": [],
   "source": [
    "pr_array = res.translate(pr, res.types.NodeMap.NumpyNodeMapType)\n",
    "pr_array.value"
   ]
  },
  {
   "cell_type": "markdown",
   "metadata": {},
   "source": [
    "Now let's verify that we get the same answer with the NetworkX implementation of Pagerank. \n",
    "We can ensure the NetworkX implementation is called by passing in a NetworkXGraph. Because no translations\n",
    "are required, it will choose that implementation.\n",
    "\n",
    "The result is a `PythonNodeMap`, which is simply a wrapper around a `dict`."
   ]
  },
  {
   "cell_type": "code",
   "execution_count": null,
   "metadata": {},
   "outputs": [],
   "source": [
    "pr2 = res.algos.centrality.pagerank(g)\n",
    "pr2.value"
   ]
  },
  {
   "cell_type": "markdown",
   "metadata": {},
   "source": [
    "Translate to a numpy array and verify the same results (within tolerance)"
   ]
  },
  {
   "cell_type": "code",
   "execution_count": null,
   "metadata": {},
   "outputs": [],
   "source": [
    "pr2_array = res.translate(pr2, res.types.NodeMap.NumpyNodeMapType)\n",
    "pr2_array.value"
   ]
  },
  {
   "cell_type": "code",
   "execution_count": null,
   "metadata": {},
   "outputs": [],
   "source": [
    "abs(pr2_array.value - pr_array.value) < 1e-15"
   ]
  },
  {
   "cell_type": "code",
   "execution_count": null,
   "metadata": {},
   "outputs": [],
   "source": []
  }
 ],
 "metadata": {
  "kernelspec": {
   "display_name": "Python 3",
   "language": "python",
   "name": "python3"
  },
  "language_info": {
   "codemirror_mode": {
    "name": "ipython",
    "version": 3
   },
   "file_extension": ".py",
   "mimetype": "text/x-python",
   "name": "python",
   "nbconvert_exporter": "python",
   "pygments_lexer": "ipython3",
   "version": "3.7.7"
  }
 },
 "nbformat": 4,
 "nbformat_minor": 4
}<|MERGE_RESOLUTION|>--- conflicted
+++ resolved
@@ -276,11 +276,7 @@
    "metadata": {},
    "outputs": [],
    "source": [
-<<<<<<< HEAD
     "g3.edges.value"
-=======
-    "g3.edges"
->>>>>>> fa8283d7
    ]
   },
   {
@@ -512,11 +508,7 @@
    "cell_type": "markdown",
    "metadata": {},
    "source": [
-<<<<<<< HEAD
-    "The result is a `GrblasNodeMap` whose values can be inspected by looking at the underlying `.value`."
-=======
-    "The result is a `GrblasNodeMap`, and we can easily view the underlying object."
->>>>>>> fa8283d7
+    "The result is a `GrblasNodeMap` which can be inspected by looking at the underlying `.value`."
    ]
   },
   {
