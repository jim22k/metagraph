--- conflicted
+++ resolved
@@ -27,11 +27,8 @@
     - numpy
     - scipy
     - donfig
-<<<<<<< HEAD
     - dask
-=======
     - websockets
->>>>>>> c776df55
 
 test:
   requires:
